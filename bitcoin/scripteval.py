--- conflicted
+++ resolved
@@ -121,13 +121,7 @@
     sig = sig[:-1]
 
     tup = SignatureHash(script, txTo, inIdx, hashtype)
-<<<<<<< HEAD
-    if tup[0] == 0:
-        return False
     return key.verify(tup[0], sig)
-=======
-    return key.verify(ser_uint256(tup[0]), sig)
->>>>>>> b8ff69f4
 
 def CheckMultiSig(opcode, script, stack, txTo, inIdx, hashtype):
     i = 1
